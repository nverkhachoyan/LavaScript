mod error;
mod token;

pub use error::{LexicalError, SourceLocation};
use token::Token;

pub type Result<T> = std::result::Result<T, LexicalError>;

pub struct Lexer {
    input: Vec<char>,
    position: usize,
    line: usize,
    column: usize,
    start_column: usize,
}

impl Lexer {
    pub fn new(source: &str) -> Self {
        Lexer {
            input: source.chars().collect(),
            position: 0,
            line: 1,
            column: 1,
            start_column: 1,
        }
    }

    fn peek(&self) -> Option<char> {
        self.input.get(self.position).copied()
    }

    fn peek_ahead(&self) -> Option<char> {
        self.input.get(self.position + 1).copied()
    }

    fn advance(&mut self) -> Option<char> {
        let ch = self.peek();
        self.position += 1;
        if let Some(c) = ch {
            if c == '\n' {
                self.line += 1;
                self.column = 1;
            } else {
                self.column += 1;
            }
        }
        ch
    }

    fn skip_whitespace(&mut self) {
        while let Some(ch) = self.peek() {
            if !ch.is_whitespace() {
                break;
            }
            self.advance();
        }
        self.start_column = self.column;
    }

    fn skip_comments(&mut self) {
        if let Some(ch) = self.peek() {
            if ch == '/' {
                if let Some(ch) = self.peek_ahead() {
                    if ch == '/' {
                        while let Some(ch) = self.peek() {
                            if ch == '\n' {
                                self.skip_whitespace();
                                break;
                            }
                            self.advance();
                        }
                        self.start_column = self.column;
                    }

                    if ch == '*' {
                        while let Some(ch) = self.peek() {
                            if let Some(ch2) = self.peek_ahead() {
                                if ch == '*' && ch2 == '/' {
                                    break;
                                }
                            }
                            self.advance();
                        }
                        self.advance();
                        self.advance();
                        self.skip_whitespace();
                        self.start_column = self.column;
                    }
                }
            }
        }
    }

    fn read_string(&mut self) -> Result<Token> {
        let start_loc = self.current_location();
        let mut string = String::new();
        self.advance(); // skip opening quote

        while let Some(ch) = self.peek() {
            match ch {
                '"' => {
                    self.advance(); // skip closing quote
                    return Ok(Token::StringLiteral(string));
                }
                '\\' => {
                    self.advance();
                    if let Some(next) = self.peek() {
                        let escaped = match next {
                            'n' => '\n',
                            't' => '\t',
                            'r' => '\r',
                            '"' => '"',
                            '\\' => '\\',
                            _ => {
                                return Err(LexicalError::InvalidEscapeSequence {
                                    escape: next,
                                    location: start_loc,
                                })
                            }
                        };
                        string.push(escaped);
                        self.advance();
                    } else {
                        return Err(LexicalError::UnexpectedEOF {
                            location: start_loc,
                        });
                    }
                }
                _ => {
                    string.push(ch);
                    self.advance();
                }
            }
        }
        Err(LexicalError::UnterminatedString {
            location: start_loc,
        })
    }

    fn current_location(&self) -> SourceLocation {
        SourceLocation::new(self.line, self.start_column)
    }

    fn read_number(&mut self) -> Result<Token> {
        let start_loc = self.current_location();
        let mut number = String::new();

        while let Some(ch) = self.peek() {
            if ch.is_digit(10) {
                number.push(ch);
                self.advance();
            } else if ch.is_alphabetic() {
                return Err(LexicalError::InvalidNumber {
                    value: format!("{}{}", number, ch),
                    location: start_loc,
                });
            } else {
                break;
            }
        }

        match number.parse::<i64>() {
            Ok(n) => Ok(Token::IntegerLiteral(n)),
            Err(_) => Err(LexicalError::InvalidNumber {
                value: number,
                location: start_loc,
            }),
        }
    }

    fn read_identifier(&mut self) -> String {
        let mut identifier = String::new();
        while let Some(ch) = self.peek() {
            if ch.is_alphanumeric() || ch == '_' {
                identifier.push(ch);
                self.advance();
            } else {
                break;
            }
        }
        identifier
    }

    pub fn next_token(&mut self) -> Result<Token> {
        self.skip_whitespace();
        self.skip_comments();
        let start_loc = self.current_location();

        match self.peek() {
            None => Ok(Token::EOF),
            Some(ch) => match ch {
                // single char tokens
                '+' => { 
                    self.advance(); 
                    Ok(Token::Plus) 
                }
                '-' => { 
                    self.advance(); 
                    Ok(Token::Minus) 
                }
                '*' => {
                    self.advance();
                    Ok(Token::Star)
                }
                '/' => {
                    self.advance();
                    Ok(Token::Slash)
                }
                '=' => {
                    self.advance();
                    Ok(Token::Equals)
                }
                '(' => {
                    self.advance();
                    Ok(Token::LeftParen)
                }
                ')' => {
                    self.advance();
                    Ok(Token::RightParen)
                }
                '{' => {
                    self.advance();
                    Ok(Token::LeftBrace)
                }
                '}' => {
                    self.advance();
                    Ok(Token::RightBrace)
                }
                ';' => {
                    self.advance();
                    Ok(Token::Semicolon)
                }
                ',' => {
                    self.advance();
                    Ok(Token::Comma)
                }
                '.' => {
                    self.advance();
                    Ok(Token::Dot)
                }
                '"' => self.read_string(),

                // numbers
                ch if ch.is_digit(10) => self.read_number(),

                // identifiers and keywords
                ch if ch.is_alphabetic() || ch == '_' => {
                    let identifier = self.read_identifier();
                    match identifier.as_str() {
                        "class" => Ok(Token::Class),
                        "method" => Ok(Token::Method),
                        "init" => Ok(Token::Init),
                        "extends" => Ok(Token::Extends),
                        "this" => Ok(Token::This),
                        "super" => Ok(Token::Super),
                        "while" => Ok(Token::While),
                        "break" => Ok(Token::Break),
                        "return" => Ok(Token::Return),
                        "if" => Ok(Token::If),
                        "else" => Ok(Token::Else),
                        "new" => Ok(Token::New),
                        "true" => Ok(Token::True),
                        "false" => Ok(Token::False),
                        "println" => Ok(Token::Println),
                        "Int" => Ok(Token::Int),
                        "Boolean" => Ok(Token::Boolean),
                        "Void" => Ok(Token::Void),
                        _ => Ok(Token::Identifier(identifier)),
                    }
                }

                // error if no match
                ch => Err(LexicalError::InvalidChar {
                    character: ch,
                    location: start_loc,
                }),
            },
        }
    }

    pub fn tokenize(&mut self) -> Result<Vec<Token>> {
        let mut tokens = Vec::new();
        loop {
            let token = self.next_token()?;
            let is_eof = token == Token::EOF;
            tokens.push(token);
            if is_eof {
                break;
            }
        }
        Ok(tokens)
    }
}

#[cfg(test)]
mod tests{
    use super::*;
    use token::Token;
    pub use error::{LexicalError, SourceLocation};

    //testing proper tokenization
    #[test]
    fn tokenize_punctuation() {
        let mut lexer = Lexer::new("() {}; , .");
        let expected: Result<Vec<Token>> = 
            Ok(vec!(Token::LeftParen, Token::RightParen, 
                Token::LeftBrace, Token::RightBrace, Token::Semicolon, 
                Token::Comma, Token::Dot, Token:: EOF));
        assert_eq!(lexer.tokenize().unwrap(), expected.unwrap());
        
    }

    #[test]
    fn tokenize_empty() {
        let mut lexer = Lexer::new("");
        let expected: Result<Vec<Token>> = Ok(vec!(Token::EOF));
        assert_eq!(lexer.tokenize().unwrap(), expected.unwrap());
        
    }

    #[test]
    fn tokenize_operators() {
        let mut lexer = Lexer::new("+ - * / =");
        let expected: Result<Vec<Token>> = 
            Ok(vec!(Token::Plus, Token::Minus, Token::Star, 
                Token::Slash, Token::Equals, Token::EOF));
        assert_eq!(lexer.tokenize().unwrap(), expected.unwrap());
        
    }

    #[test]
    fn tokenize_keywords() {
        let mut lexer = Lexer::new("class method init extends this super while break return if else new true false println");
        let expected: Result<Vec<Token>> = 
            Ok(vec!(Token::Class, Token::Method, Token::Init,
                Token::Extends, Token::This, Token::Super,
                Token::While, Token::Break, Token::Return,
                Token::If, Token::Else, Token::New,Token::True,
                Token::False, Token::Println,Token::EOF));
        assert_eq!(lexer.tokenize().unwrap(), expected.unwrap());
        
    }

    #[test]
    fn tokenize_types() {
        let mut lexer = Lexer::new("Int Boolean Void");
        let expected: Result<Vec<Token>> = 
            Ok(vec!(Token::Int,Token::Boolean,Token::Void,Token::EOF));
        assert_eq!(lexer.tokenize().unwrap(), expected.unwrap());
        
    }

    #[test]
    fn tokenize_pos_integers() {
        let mut lexer = Lexer::new("1 10 100");
        let expected: Result<Vec<Token>> = 
            Ok(vec!(Token::IntegerLiteral(1), Token::IntegerLiteral(10),
                Token::IntegerLiteral(100), Token::EOF));
        assert_eq!(lexer.tokenize().unwrap(), expected.unwrap()); 
    }

    #[test]
    fn tokenize_neg_integers() {
        let mut lexer = Lexer::new("-1 -10 -100");
        let expected: Result<Vec<Token>> = 
            Ok(vec!(Token::Minus, Token::IntegerLiteral(1), Token::Minus, 
                Token::IntegerLiteral(10), Token::Minus,
                Token::IntegerLiteral(100), Token::EOF));
        assert_eq!(lexer.tokenize().unwrap(), expected.unwrap());   
    }

    #[test]
    fn tokenize_whitespace() {
        let mut lexer = Lexer::new("Int    value        =    \n      123");
        let expected: Result<Vec<Token>> = 
            Ok(vec!(Token::Int, Token::Identifier(String::from("value")), Token::Equals,
                Token::IntegerLiteral(123), Token::EOF));
        assert_eq!(lexer.tokenize().unwrap(), expected.unwrap());
        
    }

    #[test]
    fn tokenize_line_comments() {
        let mut lexer = Lexer::new("Int value = 123; //This line creates an integer variable with value 123 \n
                                            2 + 2");
        let expected: Result<Vec<Token>> = 
            Ok(vec!(Token::Int, Token::Identifier(String::from("value")), Token::Equals,
                Token::IntegerLiteral(123), Token::Semicolon, Token::IntegerLiteral(2),
                Token::Plus, Token::IntegerLiteral(2), Token::EOF));   
        assert_eq!(lexer.tokenize().unwrap(), expected.unwrap());
    }

    #[test]
    fn tokenize_block_comments() {
        let mut lexer = Lexer::new("Int value = 123; /*This \nline \ncreates \nan \ninteger \nvariable \nwith \nvalue \n123*/ \n
                                            2 + 2");
        let expected: Result<Vec<Token>> = 
            Ok(vec!(Token::Int, Token::Identifier(String::from("value")), Token::Equals,
                Token::IntegerLiteral(123), Token::Semicolon, Token::IntegerLiteral(2),
                Token::Plus, Token::IntegerLiteral(2), Token::EOF));   
        assert_eq!(lexer.tokenize().unwrap(), expected.unwrap());
    }

    #[test]
    fn tokenize_string() {
        let mut lexer = Lexer::new("\"hello\"");
        let expected: Result<Vec<Token>> = 
            Ok(vec!(Token::StringLiteral("hello".to_string()),Token::EOF));
        assert_eq!(lexer.tokenize().unwrap(), expected.unwrap());  
    }

    #[test]
    fn tokenize_string_newline() {
        let mut lexer = Lexer::new("\"hello \\nworld\"");
        let expected: Result<Vec<Token>> = 
            Ok(vec!(Token::StringLiteral("hello \nworld".to_string()),Token::EOF));
        assert_eq!(lexer.tokenize().unwrap(), expected.unwrap());  
    }

    #[test]
    fn tokenize_string_tab() {
        let mut lexer = Lexer::new("\"hello \\tworld\"");
        let expected: Result<Vec<Token>> = 
            Ok(vec!(Token::StringLiteral("hello \tworld".to_string()),Token::EOF));
        assert_eq!(lexer.tokenize().unwrap(), expected.unwrap());  
    }

    #[test]
    fn tokenize_string_return() {
        let mut lexer = Lexer::new("\"hello \\rworld\"");
        let expected: Result<Vec<Token>> = 
            Ok(vec!(Token::StringLiteral("hello \rworld".to_string()),Token::EOF));
        assert_eq!(lexer.tokenize().unwrap(), expected.unwrap());  
    }
<<<<<<< HEAD
    
    assert_eq!(tokens[0], Token::Const);
    assert_eq!(tokens[1], Token::Identifier("num".to_string()));
    assert_eq!(tokens[2], Token::Equals);
    assert_eq!(tokens[3], Token::LeftBracket);
    assert_eq!(tokens[4], Token::IntegerLiteral(1));
    assert_eq!(tokens[5], Token::Comma);
    assert_eq!(tokens[6], Token::IntegerLiteral(2));
    assert_eq!(tokens[7], Token::RightBracket);
    assert_eq!(tokens[8], Token::Semicolon);
    assert_eq!(tokens[9], Token::EOF);
=======

    #[test]
    fn tokenize_string_quotes() {
        let mut lexer = Lexer::new("\"hello \\\"world\\\"\"");
        let expected: Result<Vec<Token>> = 
            Ok(vec!(Token::StringLiteral("hello \"world\"".to_string()),Token::EOF));
        assert_eq!(lexer.tokenize().unwrap(), expected.unwrap());  
    }

    #[test]
    fn tokenize_string_slash() {
        let mut lexer = Lexer::new("\"hello \\\\ world\"");
        let expected: Result<Vec<Token>> = 
            Ok(vec!(Token::StringLiteral("hello \\ world".to_string()),Token::EOF));
        assert_eq!(lexer.tokenize().unwrap(), expected.unwrap());  
    }

    //testing errors
    #[test]
    fn tokenize_unterminated_string() {
        let mut lexer = Lexer::new("String \"Hello World");
        let expected = 
            LexicalError::UnterminatedString { location: (SourceLocation { line: (1), column: (8) }) };
        assert_eq!(lexer.tokenize().unwrap_err(), expected);
    }

    #[test]
    fn tokenize_invalid_number() {
        let mut lexer = Lexer::new("13 * 2 \nInt i = 123a");
        let expected = 
            LexicalError::InvalidNumber { value: "123a".to_string(),location: (SourceLocation { line: (2), column: (9) }) };
        assert_eq!(lexer.tokenize().unwrap_err(), expected);
    }

    #[test]
    fn tokenize_invalid_character() {
        let mut lexer = Lexer::new("13 * 2 \nint $ = 123");
        let expected = 
            LexicalError::InvalidChar { character: ('$'), location: (SourceLocation { line: (2), column: (5) }) };
        assert_eq!(lexer.tokenize().unwrap_err(), expected);
    }

    #[test]
    fn tokenize_invalid_escape() {
        let mut lexer = Lexer::new("string \"Hello \\world\"");
        let expected = 
            LexicalError::InvalidEscapeSequence { escape: ('w'), location: (SourceLocation { line: (1), column: (8) }) };
        assert_eq!(lexer.tokenize().unwrap_err(), expected);
    }


    #[test]
    fn tokenize_unexpected_eof() {
        let mut lexer = Lexer::new("string \"Hello \\");
        let expected = 
            LexicalError::UnexpectedEOF { location: (SourceLocation{line: 1, column:8 }) };
        assert_eq!(lexer.tokenize().unwrap_err(), expected);
    }


    
>>>>>>> 0a4555f9
}<|MERGE_RESOLUTION|>--- conflicted
+++ resolved
@@ -432,7 +432,64 @@
             Ok(vec!(Token::StringLiteral("hello \rworld".to_string()),Token::EOF));
         assert_eq!(lexer.tokenize().unwrap(), expected.unwrap());  
     }
-<<<<<<< HEAD
+
+    #[test]
+    fn tokenize_string_quotes() {
+        let mut lexer = Lexer::new("\"hello \\\"world\\\"\"");
+        let expected: Result<Vec<Token>> = 
+            Ok(vec!(Token::StringLiteral("hello \"world\"".to_string()),Token::EOF));
+        assert_eq!(lexer.tokenize().unwrap(), expected.unwrap());  
+    }
+
+    #[test]
+    fn tokenize_string_slash() {
+        let mut lexer = Lexer::new("\"hello \\\\ world\"");
+        let expected: Result<Vec<Token>> = 
+            Ok(vec!(Token::StringLiteral("hello \\ world".to_string()),Token::EOF));
+        assert_eq!(lexer.tokenize().unwrap(), expected.unwrap());  
+    }
+
+    //testing errors
+    #[test]
+    fn tokenize_unterminated_string() {
+        let mut lexer = Lexer::new("String \"Hello World");
+        let expected = 
+            LexicalError::UnterminatedString { location: (SourceLocation { line: (1), column: (8) }) };
+        assert_eq!(lexer.tokenize().unwrap_err(), expected);
+    }
+
+    #[test]
+    fn tokenize_invalid_number() {
+        let mut lexer = Lexer::new("13 * 2 \nInt i = 123a");
+        let expected = 
+            LexicalError::InvalidNumber { value: "123a".to_string(),location: (SourceLocation { line: (2), column: (9) }) };
+        assert_eq!(lexer.tokenize().unwrap_err(), expected);
+    }
+
+    #[test]
+    fn tokenize_invalid_character() {
+        let mut lexer = Lexer::new("13 * 2 \nint $ = 123");
+        let expected = 
+            LexicalError::InvalidChar { character: ('$'), location: (SourceLocation { line: (2), column: (5) }) };
+        assert_eq!(lexer.tokenize().unwrap_err(), expected);
+    }
+
+    #[test]
+    fn tokenize_invalid_escape() {
+        let mut lexer = Lexer::new("string \"Hello \\world\"");
+        let expected = 
+            LexicalError::InvalidEscapeSequence { escape: ('w'), location: (SourceLocation { line: (1), column: (8) }) };
+        assert_eq!(lexer.tokenize().unwrap_err(), expected);
+    }
+
+
+    #[test]
+    fn tokenize_unexpected_eof() {
+        let mut lexer = Lexer::new("string \"Hello \\");
+        let expected = 
+            LexicalError::UnexpectedEOF { location: (SourceLocation{line: 1, column:8 }) };
+        assert_eq!(lexer.tokenize().unwrap_err(), expected);
+    }
     
     assert_eq!(tokens[0], Token::Const);
     assert_eq!(tokens[1], Token::Identifier("num".to_string()));
@@ -444,67 +501,4 @@
     assert_eq!(tokens[7], Token::RightBracket);
     assert_eq!(tokens[8], Token::Semicolon);
     assert_eq!(tokens[9], Token::EOF);
-=======
-
-    #[test]
-    fn tokenize_string_quotes() {
-        let mut lexer = Lexer::new("\"hello \\\"world\\\"\"");
-        let expected: Result<Vec<Token>> = 
-            Ok(vec!(Token::StringLiteral("hello \"world\"".to_string()),Token::EOF));
-        assert_eq!(lexer.tokenize().unwrap(), expected.unwrap());  
-    }
-
-    #[test]
-    fn tokenize_string_slash() {
-        let mut lexer = Lexer::new("\"hello \\\\ world\"");
-        let expected: Result<Vec<Token>> = 
-            Ok(vec!(Token::StringLiteral("hello \\ world".to_string()),Token::EOF));
-        assert_eq!(lexer.tokenize().unwrap(), expected.unwrap());  
-    }
-
-    //testing errors
-    #[test]
-    fn tokenize_unterminated_string() {
-        let mut lexer = Lexer::new("String \"Hello World");
-        let expected = 
-            LexicalError::UnterminatedString { location: (SourceLocation { line: (1), column: (8) }) };
-        assert_eq!(lexer.tokenize().unwrap_err(), expected);
-    }
-
-    #[test]
-    fn tokenize_invalid_number() {
-        let mut lexer = Lexer::new("13 * 2 \nInt i = 123a");
-        let expected = 
-            LexicalError::InvalidNumber { value: "123a".to_string(),location: (SourceLocation { line: (2), column: (9) }) };
-        assert_eq!(lexer.tokenize().unwrap_err(), expected);
-    }
-
-    #[test]
-    fn tokenize_invalid_character() {
-        let mut lexer = Lexer::new("13 * 2 \nint $ = 123");
-        let expected = 
-            LexicalError::InvalidChar { character: ('$'), location: (SourceLocation { line: (2), column: (5) }) };
-        assert_eq!(lexer.tokenize().unwrap_err(), expected);
-    }
-
-    #[test]
-    fn tokenize_invalid_escape() {
-        let mut lexer = Lexer::new("string \"Hello \\world\"");
-        let expected = 
-            LexicalError::InvalidEscapeSequence { escape: ('w'), location: (SourceLocation { line: (1), column: (8) }) };
-        assert_eq!(lexer.tokenize().unwrap_err(), expected);
-    }
-
-
-    #[test]
-    fn tokenize_unexpected_eof() {
-        let mut lexer = Lexer::new("string \"Hello \\");
-        let expected = 
-            LexicalError::UnexpectedEOF { location: (SourceLocation{line: 1, column:8 }) };
-        assert_eq!(lexer.tokenize().unwrap_err(), expected);
-    }
-
-
-    
->>>>>>> 0a4555f9
-}+}
