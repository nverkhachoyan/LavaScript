--- conflicted
+++ resolved
@@ -1,9 +1,5 @@
 use super::*;
-<<<<<<< HEAD
-use crate::ast::{ClassDef, Constructor, FunDef, MethDef, ParamDecl};
-=======
 use crate::ast::{ClassDef, Constructor, Expr, FunDef, MethDef, ParamDecl};
->>>>>>> 5ccd764d
 use crate::lexer::{Span, TokenType};
 
 pub trait ParserDecl {
@@ -12,11 +8,7 @@
     fn parse_method(&mut self) -> Option<MethDef>;
     fn parse_comma_param_decl(&mut self, parent_name: &str) -> Option<Vec<ParamDecl>>;
     fn parse_param(&mut self, parent_name: &str, parent_span: Span) -> Option<ParamDecl>;
-<<<<<<< HEAD
-    fn parse_function(&mut self, parent_span: Span) -> Option<FunDef>;
-=======
     fn parse_fun(&mut self) -> Option<FunDef>;
->>>>>>> 5ccd764d
 }
 
 impl ParserDecl for Parser {
@@ -31,47 +23,6 @@
         }
 
         self.consume(TokenType::LeftBrace)?;
-<<<<<<< HEAD
-        
-        // Parse class constructor
-        if let Some(token) = self.peek() {
-            if token.token_type == TokenType::Init {
-                let span = token.span.clone();
-                class.constructor = self.parse_constructor(&class.name, span)?;
-            } else {
-                self.errors.push(ParseError::MissingClassInit {
-                    symbol: class.name.clone(),
-                    span: token.span.clone(),
-                });
-                self.synchronize(SyncPoint::ClassBody);
-                return None;
-            }
-        } else {
-            self.errors.push(ParseError::UnexpectedEOF {
-                span: Some(parent_span),
-            });
-            return None;
-        }
-        self.advance();
-        
-        // Parse methods
-        while let Some(token) = self.peek() {
-            if token.token_type == TokenType::Meth {
-                self.advance(); //skip meth keyword
-                let span = token.span.clone();
-                match self.parse_method(&class.name, span) {
-                    Some(meth) => {
-                        class.methods.push(meth);
-                    }
-                    None => {
-                        self.errors.push(ParseError::ExpectedMethName {
-                            symbol: class.name.clone(),
-                            span,
-                        });
-                        self.synchronize(SyncPoint::ClassBody);
-                        return None;
-                    }
-=======
 
         if let Some(constructor) = self.parse_constructor(&class.name) {
             class.constructor = constructor;
@@ -91,7 +42,6 @@
                     });
                     self.synchronize(SyncPoint::ClassBody);
                     return None;
->>>>>>> 5ccd764d
                 }
             }
         }
@@ -135,131 +85,6 @@
     fn parse_method(&mut self) -> Option<MethDef> {
         let mut method = MethDef::default();
 
-<<<<<<< HEAD
-        // method name
-        if let Some(token) = self.peek() {
-            let span = token.span.clone();
-            match token.token_type {
-                TokenType::Identifier(meth_name) => {
-                    method.name = meth_name;
-                    self.advance();
-                }
-                _ => {
-                    self.errors.push(ParseError::ExpectedMethName {
-                        symbol: class_name.to_string(),
-                        span,
-                    });
-                }
-            }
-        } else {
-            self.errors.push(ParseError::ExpectedMethName {
-                symbol: class_name.to_string(),
-                span: parent_span,
-            });
-            self.synchronize(SyncPoint::MethodBody);
-            return None;
-        }
-
-        // param declaration, comma separated params
-        match (self.peek(), self.peek_ahead()) {
-            (Some(token), Some(next_token)) => {
-                let left_span = token.span.clone();
-                if token.token_type == TokenType::LeftParen
-                    && next_token.token_type == TokenType::RightParen
-                {
-                    self.advance();
-                    self.advance();
-                } else if token.token_type == TokenType::LeftParen {
-                    self.advance();
-                    while let Some(inner_token) = self.peek() {
-                        let inner_span = inner_token.span.clone();
-                        match inner_token.token_type {
-                            TokenType::Comma => {
-                                self.advance();}
-
-                            TokenType::Identifier(..) => {
-                                if let Some(param) = self.parse_param(&method.name, inner_span) {
-                                    method.params.push(param);   
-                                }
-                            }
-
-                            TokenType::RightParen => {
-                                self.advance();
-                                break;
-                            }
-
-                            _ => {self.errors.push(ParseError::UnexpectedToken {
-                                    symbol: inner_token.token_type.to_string(),
-                                    span: inner_span,
-                                });
-                                break;
-                            }
-                        }
-                    }
-                } else {
-                    self.errors.push(ParseError::ExpectedButFound {
-                        expected: TokenType::LeftParen.to_string(),
-                        found: token.token_type.to_string(),
-                        span: Some(left_span),
-                    });
-                    self.synchronize(SyncPoint::MethodBody);
-                    return None;
-                }
-            }
-            _ => {
-                self.errors.push(ParseError::UnexpectedEOF {
-                    span: Some(parent_span),
-                });
-                self.synchronize(SyncPoint::MethodBody);
-                return None;
-            }
-        }
-
-        // return type
-        match self.peek() {
-            Some(token) => {
-                if token.token_type == TokenType::Arrow {
-                    self.advance();
-                    match self.peek() {
-                        Some(inner_token) => {
-                            let span = token.span.clone();
-                            if let TokenType::Type(return_type) = inner_token.token_type {
-                                method.return_type = return_type;
-                                self.advance();
-                            } else {
-                                self.errors.push(ParseError::ExpectedReturnType {
-                                    symbol: method.name,
-                                    span,
-                                });
-                                self.synchronize(SyncPoint::MethodBody);
-                                return None;
-                            }
-                        }
-                        None => {
-                            self.errors.push(ParseError::UnexpectedEOF {
-                                span: Some(parent_span),
-                            });
-                            self.synchronize(SyncPoint::MethodBody);
-                            return None;
-                        }
-                    }
-                }
-                else {
-                    self.errors.push(ParseError::expected_but_found(
-                        "->".to_string(),
-                        Some(token.token_type.to_string()),
-                        Some(token.span.clone())));
-                }
-            }
-            None => {
-                self.errors.push(ParseError::UnexpectedEOF {
-                    span: Some(parent_span),
-                });
-                self.synchronize(SyncPoint::MethodBody);
-                return None;
-            }
-        }
-=======
         self.consume(TokenType::Meth);
 
         if let Some(ident) = self.consume_identifier("method name") {
@@ -268,7 +93,6 @@
 
         let params = self.parse_comma_param_decl(&method.name)?;
         method.params = params;
->>>>>>> 5ccd764d
 
         self.consume(TokenType::Arrow)?;
         if let Some(return_type) = self.consume_type() {
@@ -320,17 +144,28 @@
 
         Some(current_param)
     }
-<<<<<<< HEAD
     
-    fn parse_function(&mut self, parent_span: Span) -> Option<FunDef> {
-        let interim = self.parse_method("dummy", parent_span);
-        match interim {
-            None => {None}
-            Some(MethDef { name, params, return_type, statements }) => {
-                Some(FunDef { name, params, return_type, statements })
-            }
-        }
-
+    fn parse_fun(&mut self) -> Option<FunDef> {
+        let mut fun = FunDef::default();
+
+        self.consume(TokenType::Fun);
+
+        if let Some(ident) = self.consume_identifier("function name") {
+            fun.name = ident;
+        }
+
+        if let Some(params) = self.parse_comma_param_decl(&fun.name) {
+            fun.params = params;
+        }
+
+        self.consume(TokenType::Arrow)?;
+        if let Some(return_type) = self.consume_type() {
+            fun.return_type = return_type;
+        }
+
+        fun.statements = self.parse_stmt();
+
+        Some(fun)
     }
 }
 
@@ -698,7 +533,7 @@
                 && return_type == TypeName::Void
                 &&statements.len() == 0
         ))
-=======
+    }
 
     fn parse_fun(&mut self) -> Option<FunDef> {
         let mut fun = FunDef::default();
@@ -805,6 +640,5 @@
                 println!("ERRORS FROM FUN TEST: {:#?}", parser.print_errors(&source));
             }
         }
->>>>>>> 5ccd764d
     }
 }