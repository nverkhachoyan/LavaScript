--- conflicted
+++ resolved
@@ -28,15 +28,8 @@
                     }
                 }
                 TokenType::Fun => {
-<<<<<<< HEAD
-                    self.advance();
-                    let span = token.span.clone();
-                    if let Some(fun) = self.parse_function(span) {
-                        program.fun_defs.push(fun)
-=======
                     if let Some(fun) = self.parse_fun() {
                         program.fun_defs.push(fun);
->>>>>>> 5ccd764d
                     }
                 }
                 TokenType::EOF => {
